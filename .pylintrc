--- conflicted
+++ resolved
@@ -302,11 +302,9 @@
 max-branches=12
 
 # McCabe complexity threshold (turn on the mccabe checker)
-<<<<<<< HEAD
-=======
+
 # max-complexity is not recognized by the installed pylint version
 # so it has been disabled
->>>>>>> 0c91e539
 
 # Maximum number of locals for function / method body.
 max-locals=15
