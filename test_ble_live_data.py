#!/usr/bin/env python3
"""
ESP32 Sensor Shield Data Retrieval Tool
Comprehensive tool for retrieving sensor data via multiple methods:
- Flash/LittleFS data dump
- Serial monitoring
- WiFi Access Point
- BLE live streaming
- BLE dump mode
"""

import argparse
import asyncio
import json
import subprocess
import sys
import time

try:
    import serial  # type: ignore

    SERIAL_AVAILABLE = True
except ImportError:
    serial = None
    SERIAL_AVAILABLE = False

try:
    import requests  # type: ignore

    REQUESTS_AVAILABLE = True
except ImportError:
    requests = None
    REQUESTS_AVAILABLE = False
import signal
from datetime import datetime
from pathlib import Path

from rich.console import Console
from rich.live import Live
from rich.panel import Panel
from rich.tree import Tree

try:
    from bleak import BleakClient, BleakScanner

    BLEAK_AVAILABLE = True
except ImportError:
    BLEAK_AVAILABLE = False


class SensorDataRetriever:
    def __init__(self, args):
        self.args = args
        self.console = Console()
        self.running = True
        self.data_log = []
        self.connected_device = None
        self.live_data = {}

        # Default addresses/ports
        self.default_serial_port = "/dev/ttyUSB0"
        self.default_ap_ip = "192.168.4.1"

        # ESP32 BLE configuration
        self.ble_service_uuid = "12345678-1234-5678-9abc-def123456789"
        self.ble_characteristic_uuid = "87654321-4321-8765-cba9-9876543210fe"
        self.target_device_name = "SensorShield_ESP32"

        # Setup signal handlers
        signal.signal(signal.SIGINT, self.signal_handler)

    def signal_handler(self, signum, frame):
        """Handle Ctrl+C gracefully"""
        self.running = False
        self.console.print("\n🛑 Stopping data retrieval...")
        sys.exit(0)

    def create_status_tree(self, mode):
        """Create Rich tree for status display"""
        tree = Tree(f"📊 Sensor Data Retrieval - {mode.upper()} Mode")

        # System Info
        system_branch = tree.add("🖥️ System Status")
        if mode in ["serial", "flash"]:
            system_branch.add(
                "✅ Serial tools available"
                if self.check_serial_tools()
                else "❌ Serial tools not available"
            )
        if mode in ["ble-live", "ble-dump"]:
            system_branch.add(
                "✅ BLE tools available"
                if BLEAK_AVAILABLE
                else "❌ BLE tools not available"
            )
        if mode == "access-point":
            system_branch.add(
                "✅ Network tools available"
                if self.check_network_tools()
                else "❌ Network tools not available"
            )

        # Connection Status
        if mode == "ble-live" and self.connected_device:
            device_branch = tree.add(f"📱 Connected: {self.connected_device}")
            if self.live_data:
                for key, value in self.live_data.items():
                    if isinstance(value, (int, float)):
                        device_branch.add(f"📊 {key}: {value}")
                    else:
                        device_branch.add(f"📊 {key}: {str(value)[:50]}")

        # Data Status
        if self.data_log:
            log_branch = tree.add(f"📝 Data Retrieved ({len(self.data_log)} entries)")
            recent_entries = (
                self.data_log[-3:] if len(self.data_log) > 3 else self.data_log
            )
            for entry in recent_entries:
                timestamp = entry.get("timestamp", "Unknown")
                log_branch.add(f"⏰ {timestamp}")

        return tree

    def check_serial_tools(self):
        """Check if serial tools are available"""
        return SERIAL_AVAILABLE

    def check_network_tools(self):
        """Check if network tools are available"""
        return REQUESTS_AVAILABLE

    async def mode_flash(self):
        """Flash/LittleFS data retrieval mode"""
        if not SERIAL_AVAILABLE:
            self.console.print("❌ Serial tools not available")
            return False

        self.console.print(
            "💾 [bold blue]Flash/LittleFS Data Retrieval Mode[/bold blue]"
        )

        port = self.args.addr if self.args.addr else self.default_serial_port

        # First try to connect and send command to dump all flash data
        try:
            ser = serial.Serial(port, 115200, timeout=self.args.timeout)
            self.console.print(f"🔌 Connected to {port}")

            # Send command to request full data dump
            ser.write(b"DUMP_ALL\n")
            time.sleep(1)

            self.console.print("📤 Sent DUMP_ALL command, waiting for response...")

            start_time = time.time()
            json_buffer = ""
            dump_started = False
            dump_ended = False

            while time.time() - start_time < self.args.timeout and not dump_ended:
                if ser.in_waiting > 0:
                    data = ser.read(ser.in_waiting).decode("utf-8", errors="ignore")
                    json_buffer += data

                    # Look for complete lines
                    lines = json_buffer.split("\n")
                    for line in lines[:-1]:  # Process all complete lines
                        line = line.strip()

                        # Handle protocol markers
                        if line == "DUMP_START":
                            dump_started = True
                            self.console.print("📡 Receiving data dump...")
                            continue
                        elif line == "DUMP_END":
                            dump_ended = True
                            self.console.print("✅ Data dump completed")
                            break

                        # Process JSON data between markers
                        if dump_started and line.startswith("{") and line.endswith("}"):
                            try:
                                entry = json.loads(line)
                                self.data_log.append(entry)
                                self.console.print(
                                    f"📊 [dim]Entry {len(self.data_log)}: {entry.get('timestamp', 'Unknown')}[/dim]"
                                )
                            except json.JSONDecodeError as e:
                                self.console.print(f"⚠️ JSON decode error: {e}")

                    json_buffer = lines[-1]  # Keep the incomplete line

                time.sleep(0.1)

            ser.close()

            if not dump_started:
                self.console.print(
                    "⚠️ No DUMP_START received - device may not support DUMP_ALL command"
                )
            elif len(self.data_log) == 0:
                self.console.print("ℹ️ No stored data found on device")
            else:
                self.console.print(
                    f"✅ Retrieved {len(self.data_log)} entries from flash storage"
                )

        except Exception as e:
            self.console.print(f"❌ Flash mode failed: {e}")
            # Fallback to BLE dump if available
            if BLEAK_AVAILABLE:
                self.console.print("🔄 Falling back to BLE dump mode...")
                return await self.mode_ble_dump()
            return False

        return len(self.data_log) > 0

    async def mode_serial(self):
        """Serial monitoring mode"""
        if not SERIAL_AVAILABLE:
            self.console.print("❌ Serial tools not available")
            return False

        self.console.print("🔗 [bold blue]Serial Monitoring Mode[/bold blue]")

        port = self.args.addr if self.args.addr else self.default_serial_port

        try:
            ser = serial.Serial(port, 115200, timeout=1)
            self.console.print(f"🔌 Connected to {port}")
            self.console.print(
                f"📡 [bold cyan]Monitoring real-time data for {self.args.timeout}s (Press Ctrl+C to stop)...[/bold cyan]"
            )

            start_time = time.time()
            with Live(self.create_status_tree("serial"), refresh_per_second=2) as live:
                while self.running and (time.time() - start_time < self.args.timeout):
                    if ser.in_waiting > 0:
                        try:
                            line = (
                                ser.readline().decode("utf-8", errors="ignore").strip()
                            )
                            if line:
                                timestamp = datetime.now().strftime("%H:%M:%S.%f")[:-3]

                                # Parse JSON data if present
                                if line.startswith("Data logged:"):
                                    json_part = line.split("Data logged:", 1)[1].strip()
                                    try:
                                        data = json.loads(json_part)
                                        data["_timestamp"] = timestamp
                                        self.data_log.append(data)
                                        self.console.print(
                                            f"[green][{timestamp}] Data: {json_part}[/green]"
                                        )
                                    except json.JSONDecodeError:
                                        pass
                                else:
                                    # Print all other serial output with Rich Tree structure
                                    if any(
                                        keyword in line
                                        for keyword in [
                                            "SENSOR",
                                            "Temperature",
                                            "BLE",
                                            "Storage",
                                        ]
                                    ):
                                        tree = Tree(f"📊 [{timestamp}] ESP32 Output")
                                        tree.add(line)
                                        self.console.print(tree)
                                    else:
                                        self.console.print(
                                            f"[dim][{timestamp}] {line}[/dim]"
                                        )

                        except Exception as e:
                            self.console.print(f"⚠️ Decode error: {e}")

                    live.update(self.create_status_tree("serial"))
                    await asyncio.sleep(0.1)

            if not self.running:
                self.console.print("🛑 Stopped by user")
            else:
                self.console.print(f"⏰ Timeout reached ({self.args.timeout}s)")

            ser.close()

        except Exception as e:
            self.console.print(f"❌ Serial mode failed: {e}")
            return False

        return True

    async def mode_access_point(self):
        """WiFi Access Point mode"""
        if not REQUESTS_AVAILABLE:
            self.console.print("❌ Network tools not available")
            return False

        self.console.print("📶 [bold blue]WiFi Access Point Mode[/bold blue]")

        ip = self.args.addr if self.args.addr else self.default_ap_ip

        try:
            # Test connection to AP
            self.console.print(f"🔗 Connecting to http://{ip}/data...")

            response = requests.get(f"http://{ip}/data", timeout=self.args.timeout)

            if response.status_code == 200:
                data = response.json()
                self.data_log.extend(data)
                self.console.print(
                    f"✅ Retrieved {len(data)} entries from access point"
                )

                # Also get device status
                try:
                    status_response = requests.get(f"http://{ip}/status", timeout=10)
                    if status_response.status_code == 200:
                        status = status_response.json()

                        # Display device status using Rich
                        status_tree = Tree("📊 Device Status")
                        status_tree.add(
                            f"Boot count: {status.get('boot_count', 'Unknown')}"
                        )
                        status_tree.add(
                            f"Uptime: {status.get('uptime_seconds', 'Unknown')} seconds"
                        )
                        status_tree.add(
                            f"Free memory: {status.get('free_memory', 'Unknown')} bytes"
                        )
                        status_tree.add(
                            f"SPIFFS used: {status.get('spiffs_used', 'Unknown')}/{status.get('spiffs_total', 'Unknown')} bytes"
                        )
                        status_tree.add(
                            f"BLE connected: {status.get('ble_connected', 'Unknown')}"
                        )

                        self.console.print(status_tree)

                except Exception as e:
                    self.console.print(f"⚠️ Could not get device status: {e}")

                return True
            else:
                self.console.print(f"❌ HTTP error: {response.status_code}")
                return False

        except Exception as e:
            self.console.print(f"❌ Access point mode failed: {e}")
            return False

    async def mode_ble_live(self):
        """BLE live streaming mode"""
        if not BLEAK_AVAILABLE:
            self.console.print("❌ BLE mode requires python-bleak library")
            return False

        self.console.print("🔵 [bold blue]BLE Live Streaming Mode[/bold blue]")

        # Scan for target device
        device = await self.find_target_device()
        if not device:
            return False

        try:
            async with BleakClient(device.address) as client:
                self.connected_device = f"{device.name} ({device.address})"
                self.console.print(f"✅ Connected to {self.connected_device}")

                # Set up notification handler
                def notification_handler(sender, data):
                    timestamp = datetime.now().strftime("%H:%M:%S.%f")[:-3]
                    try:
                        decoded = data.decode("utf-8")
                        json_data = json.loads(decoded)
                        json_data["_timestamp"] = timestamp
                        self.live_data.update(json_data)
                        self.data_log.append(json_data)

                        # Use Rich Tree for structured display
                        tree = Tree(f"🔔 [{timestamp}] Live BLE Data")
                        for key, value in json_data.items():
                            if key != "_timestamp":
                                tree.add(f"{key}: {value}")
                        self.console.print(tree)

                    except Exception as e:
                        self.console.print(f"⚠️ Data decode error: {e}")

                # Start notifications
                await client.start_notify(
                    self.ble_characteristic_uuid, notification_handler
                )
                self.console.print("🔔 Started BLE notifications")

                # Monitor live data with timeout
                self.console.print(
                    f"📊 [bold cyan]Monitoring live BLE data for {self.args.timeout}s (Press Ctrl+C to stop)...[/bold cyan]"
                )

                start_time = time.time()
                with Live(
                    self.create_status_tree("ble-live"), refresh_per_second=2
                ) as live:
                    while self.running and (
                        time.time() - start_time < self.args.timeout
                    ):
                        live.update(self.create_status_tree("ble-live"))
                        await asyncio.sleep(1)

                if not self.running:
                    self.console.print("🛑 Stopped by user")
                else:
                    self.console.print(f"⏰ Timeout reached ({self.args.timeout}s)")

                return True

        except Exception as e:
            self.console.print(f"❌ BLE live mode failed: {e}")
            return False

    async def mode_ble_dump(self):
        """BLE dump mode"""
        if not BLEAK_AVAILABLE:
            self.console.print("❌ BLE mode requires python-bleak library")
            return False

        self.console.print("🔵 [bold blue]BLE Dump Mode[/bold blue]")

        # Find target device
        device = await self.find_target_device()
        if not device:
            return False

        try:
            async with BleakClient(device.address) as client:
                self.connected_device = f"{device.name} ({device.address})"
                self.console.print(f"✅ Connected to {self.connected_device}")

                # Send DUMP_ALL command via BLE
                dump_command = "DUMP_ALL"
                await client.write_gatt_char(
                    self.ble_characteristic_uuid, dump_command.encode()
                )
                self.console.print("📤 Sent DUMP_ALL command via BLE")

                # Set up notification handler for dump response
                dump_started = False
                dump_ended = False

                def dump_handler(sender, data):
                    nonlocal dump_started, dump_ended
                    try:
                        decoded = data.decode("utf-8").strip()

                        if decoded == "DUMP_START":
                            dump_started = True
                            self.console.print("📡 Receiving BLE data dump...")
                        elif decoded == "DUMP_END":
                            dump_ended = True
                            self.console.print("✅ BLE data dump completed")
                        elif dump_started and decoded.startswith("{"):
                            try:
                                entry = json.loads(decoded)
                                entry["_timestamp"] = datetime.now().strftime(
                                    "%H:%M:%S.%f"
                                )[:-3]
                                self.data_log.append(entry)
                                self.console.print(
                                    f"📊 [dim]Entry {len(self.data_log)}: {entry.get('timestamp', 'Unknown')}[/dim]"
                                )
                            except json.JSONDecodeError:
                                pass
                    except Exception as e:
                        self.console.print(f"⚠️ BLE data decode error: {e}")

                # Start notifications for dump
                await client.start_notify(self.ble_characteristic_uuid, dump_handler)

                # Wait for dump completion with timeout
                start_time = time.time()
                while not dump_ended and (time.time() - start_time < self.args.timeout):
                    await asyncio.sleep(0.5)

                if not dump_started:
                    self.console.print(
                        "⚠️ No DUMP_START received - device may not support BLE DUMP_ALL command"
                    )
                    self.console.print("🔄 Falling back to BLE live mode...")
                    return await self.mode_ble_live()
                elif not dump_ended:
                    self.console.print(
                        f"⏰ Dump timeout reached ({self.args.timeout}s)"
                    )

                return len(self.data_log) > 0

        except Exception as e:
            self.console.print(f"❌ BLE dump mode failed: {e}")
            self.console.print("🔄 Falling back to BLE live mode...")
            return await self.mode_ble_live()

    async def find_target_device(self):
        """Find the target BLE device"""
        self.console.print("🔍 Scanning for BLE devices...")

        devices = await BleakScanner.discover(timeout=10)

        for device in devices:
            if device.name and self.target_device_name.lower() in device.name.lower():
                self.console.print(
                    f"✅ Found target device: {device.name} ({device.address})"
                )
                return device

        self.console.print("❌ Target device not found")
        return None

    def save_output(self):
        """Save collected data to output file"""
        if not self.data_log:
            self.console.print("⚠️ No data to save")
            return

        output_file = (
            self.args.output
            if self.args.output
            else f"sensor_data_{datetime.now().strftime('%Y%m%d_%H%M%S')}.json"
        )

        try:
            with open(output_file, "w") as f:
                json.dump(self.data_log, f, indent=2)

            self.console.print(
                f"💾 Saved {len(self.data_log)} entries to {output_file}"
            )

            # Generate summary using Rich Tree
            summary_tree = Tree("📊 Data Collection Summary")
            summary_tree.add(f"Total entries: {len(self.data_log)}")
            summary_tree.add(f"Output file: {output_file}")
            summary_tree.add(f"File size: {Path(output_file).stat().st_size} bytes")

            if self.data_log:
                first_entry = self.data_log[0]
                last_entry = self.data_log[-1]
                summary_tree.add(
                    f"Time span: {first_entry.get('_timestamp', 'Unknown')} to {last_entry.get('_timestamp', 'Unknown')}"
                )

                # Show data fields
                fields_branch = summary_tree.add("Data fields:")
                for key in first_entry.keys():
                    if key != "_timestamp":
                        fields_branch.add(key)

            self.console.print(summary_tree)

        except Exception as e:
            self.console.print(f"❌ Failed to save data: {e}")


async def main():
    parser = argparse.ArgumentParser(
        description="ESP32 Sensor Shield Data Retrieval Tool",
        epilog="""
Examples:
  %(prog)s -f                          # Pull full LittleFS data
  %(prog)s -s                          # Monitor serial stream
  %(prog)s -s /dev/ttyACM0             # Monitor specific serial port
  %(prog)s -ap                         # Download from WiFi AP
  %(prog)s -bl                         # BLE live streaming
  %(prog)s -bd                         # BLE dump mode
  %(prog)s -ap --addr 192.168.1.100    # Custom AP address
  %(prog)s -bl -o live_data.json       # Save BLE data to file
        """,
        formatter_class=argparse.RawDescriptionHelpFormatter,
    )

    # Mode selection (mutually exclusive)
    mode_group = parser.add_mutually_exclusive_group(required=True)
    mode_group.add_argument(
        "-f",
        "--flash",
        action="store_true",
        help="Pull full JSON log from LittleFS on 16MB SPI NOR chip",
    )
    mode_group.add_argument(
        "-s",
        "--serial",
        nargs="?",
        const=True,
        help="Mirror real-time Serial.println() stream (default: /dev/ttyUSB0)",
    )
    mode_group.add_argument(
        "-ap",
        "--access-point",
        action="store_true",
        help="Download /data from WiFi AP (192.168.4.1)",
    )
    mode_group.add_argument(
        "-bl",
        "--ble-live",
        action="store_true",
        help="Subscribe to BLE LogData notifications for live readings",
    )
    mode_group.add_argument(
        "-bd",
        "--ble-dump",
        action="store_true",
        help="Send DUMP over BLE LogCtrl, save full history until EOF",
    )

    # Optional arguments
    parser.add_argument(
        "--addr",
        help="Override IP (AP), BLE MAC, or Serial port (e.g., --addr AA:BB:CC:DD:EE:FF)",
    )
    parser.add_argument("-o", "--output", help="Write output to file instead of stdout")
    parser.add_argument(
        "--timeout",
        type=int,
        default=30,
        help="Network/BLE timeout in seconds (default: 30)",
    )

    args = parser.parse_args()

    # Handle serial port specification
    if args.serial and isinstance(args.serial, str):
        args.addr = args.serial

    # Create retriever instance
    retriever = SensorDataRetriever(args)

    # Header
    retriever.console.print(
        Panel.fit("📊 ESP32 Sensor Shield Data Retrieval Tool", style="bold blue")
    )

    success = False

    try:
        # Route to appropriate mode
        if args.flash:
            success = await retriever.mode_flash()
        elif args.serial:
            success = await retriever.mode_serial()
        elif args.access_point:
            success = await retriever.mode_access_point()
        elif args.ble_live:
            success = await retriever.mode_ble_live()
        elif args.ble_dump:
            success = await retriever.mode_ble_dump()

        # Save output if requested and data was collected
        if success and (args.output or retriever.data_log):
            retriever.save_output()

        if success:
            retriever.console.print(
                "\n🎉 [bold green]Data retrieval completed successfully![/bold green]"
            )
            return 0
        else:
            retriever.console.print(
                "\n⚠️ [bold yellow]Data retrieval completed with issues[/bold yellow]"
            )
            return 1

    except KeyboardInterrupt:
        retriever.console.print("\n🛑 Data retrieval interrupted by user")
        if retriever.data_log and args.output:
            retriever.save_output()
        return 0
    except Exception as e:
        retriever.console.print(f"\n❌ [bold red]Data retrieval failed: {e}[/bold red]")
        return 1


if __name__ == "__main__":
<<<<<<< HEAD
=======
    # Check dependencies and install if needed
    try:
        import rich  # noqa: F401
    except ImportError:
        print("Installing Rich library...")
        subprocess.run(
            [
                sys.executable,
                "-m",
                "pip",
                "install",
                "rich",
                "--break-system-packages",
            ],
            capture_output=True,
        )

>>>>>>> 7c9822b9
    exit_code = asyncio.run(main())
    sys.exit(exit_code)<|MERGE_RESOLUTION|>--- conflicted
+++ resolved
@@ -686,25 +686,5 @@
 
 
 if __name__ == "__main__":
-<<<<<<< HEAD
-=======
-    # Check dependencies and install if needed
-    try:
-        import rich  # noqa: F401
-    except ImportError:
-        print("Installing Rich library...")
-        subprocess.run(
-            [
-                sys.executable,
-                "-m",
-                "pip",
-                "install",
-                "rich",
-                "--break-system-packages",
-            ],
-            capture_output=True,
-        )
-
->>>>>>> 7c9822b9
     exit_code = asyncio.run(main())
     sys.exit(exit_code)